--- conflicted
+++ resolved
@@ -23,7 +23,7 @@
 
 # Restarting
 
-#### Find out when the build started failinga
+#### Find out when the build started failing
 
 eg: by looking at the logs
 
@@ -63,15 +63,13 @@
 
 It might take a couple of hours to be fully functional and start updating BigQuery. You can always go back to the [Gubernator BigQuery page](https://bigquery.cloud.google.com/table/k8s-gubernator:build.all?pli=1&tab=details) and check to see if data collection has resumed.  Backfill should happen automatically.
 
-<<<<<<< HEAD
 #### Adding Fields
 
 To add fields to the BQ table, Visit the [k8s-gubernator:build BigQuery dataset](https://bigquery.cloud.google.com/dataset/k8s-gubernator:build) and Select the table (Ex. Build > All). Schema -> Edit Schema -> Add field. As well as update [schema.json](./schema.json)
-=======
+
 # CI
 
 A [postsubmit job](https://github.com/kubernetes/test-infra/blob/master/config/jobs/kubernetes/test-infra/test-infra-trusted.yaml#L203-L210) runs that pushes Kettle on changes.
->>>>>>> c2f29396
 
 # Known Issues
 
